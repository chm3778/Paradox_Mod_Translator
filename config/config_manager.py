"""
配置管理器

负责应用程序配置的读取、保存和管理
"""

import json
import os
from typing import Any, Dict, List, Optional
from .constants import DEFAULT_API_KEY_PLACEHOLDER, DEFAULT_PLACEHOLDER_PATTERNS


class ConfigManager:
    """应用程序配置管理器"""
    
    def __init__(self, config_file_path: str):
        """
        初始化配置管理器
        
        Args:
            config_file_path: 配置文件路径
        """
        self.config_file_path = config_file_path
        self.defaults = {
            "source_language": "english",
            "target_language": "simp_chinese",
            "game_mod_style": "General video game localization, maintain tone of original.",
            "selected_model": "gemini-1.5-flash-latest",
            "localization_root_path": "",
            "api_keys": [DEFAULT_API_KEY_PLACEHOLDER],
            "api_call_delay": 3.0,
            "max_concurrent_tasks": 3,
            "auto_review_mode": True,
            "delayed_review": True,
            "key_rotation_strategy": "round_robin",
<<<<<<< HEAD
            "placeholder_patterns": DEFAULT_PLACEHOLDER_PATTERNS
=======
            "use_translation_memory": True
>>>>>>> e42f1683
        }
        self.config = self.load_config()
        self._migrate_legacy_api_key()

    def load_config(self) -> Dict[str, Any]:
        """
        从文件加载配置
        
        Returns:
            配置字典
        """
        try:
            with open(self.config_file_path, 'r', encoding='utf-8') as f:
                loaded_config = json.load(f)
                # 确保所有默认键都存在
                for key, default_value in self.defaults.items():
                    if key not in loaded_config:
                        loaded_config[key] = default_value
                return loaded_config
        except FileNotFoundError:
            print(f"配置文件未找到: {self.config_file_path}. 使用默认配置创建.")
            return self.defaults.copy()
        except json.JSONDecodeError:
            print(f"配置文件JSON解析错误: {self.config_file_path}. 使用默认配置.")
            return self.defaults.copy()
        except Exception as e:
            print(f"加载配置时发生错误: {e}. 使用默认配置.")
            return self.defaults.copy()

    def save_config(self) -> bool:
        """
        保存配置到文件

        Returns:
            是否保存成功
        """
        try:
            # 确保目录存在（只有当路径包含目录时才创建）
            config_dir = os.path.dirname(self.config_file_path)
            if config_dir:  # 如果有目录部分
                os.makedirs(config_dir, exist_ok=True)

            with open(self.config_file_path, 'w', encoding='utf-8') as f:
                json.dump(self.config, f, indent=4, ensure_ascii=False)
            return True
        except Exception as e:
            print(f"保存配置时发生错误: {e}")
            return False

    def get_setting(self, key: str, default_override: Optional[Any] = None) -> Any:
        """
        获取配置项
        
        Args:
            key: 配置键
            default_override: 覆盖默认值
            
        Returns:
            配置值
        """
        if default_override is not None:
            return self.config.get(key, default_override)
        return self.config.get(key, self.defaults.get(key))
    
    def set_setting(self, key: str, value: Any) -> bool:
        """
        设置配置项并立即保存
        
        Args:
            key: 配置键
            value: 配置值
            
        Returns:
            是否设置成功
        """
        self.config[key] = value
        return self.save_config()
        
    def get_api_keys(self) -> List[str]:
        """
        获取所有有效的API密钥
        
        Returns:
            有效API密钥列表
        """
        keys = self.get_setting("api_keys", [DEFAULT_API_KEY_PLACEHOLDER])
        if not isinstance(keys, list):
            keys = [keys] if keys else []
        
        # 过滤掉空密钥和占位符密钥
        valid_keys = [k for k in keys if k and k != DEFAULT_API_KEY_PLACEHOLDER]
        return valid_keys
    
    def add_api_key(self, new_key: str) -> bool:
        """
        添加新的API密钥
        
        Args:
            new_key: 新的API密钥
            
        Returns:
            是否添加成功
        """
        if not new_key or new_key == DEFAULT_API_KEY_PLACEHOLDER:
            return False
            
        keys = self.get_setting("api_keys", [])
        if not isinstance(keys, list):
            keys = [keys] if keys else []
            
        # 避免重复添加
        if new_key not in keys:
            keys.append(new_key)
            return self.set_setting("api_keys", keys)
        return False
    
    def remove_api_key(self, key_to_remove: str) -> bool:
        """
        移除指定的API密钥
        
        Args:
            key_to_remove: 要移除的API密钥
            
        Returns:
            是否移除成功
        """
        keys = self.get_setting("api_keys", [])
        if not isinstance(keys, list):
            keys = [keys] if keys else []
            
        if key_to_remove in keys:
            keys.remove(key_to_remove)
            # 如果移除后列表为空，添加一个占位符
            if not keys:
                keys = [DEFAULT_API_KEY_PLACEHOLDER]
            return self.set_setting("api_keys", keys)
        return False
    
    def update_api_key(self, old_key: str, new_key: str) -> bool:
        """
        更新API密钥
        
        Args:
            old_key: 旧的API密钥
            new_key: 新的API密钥
            
        Returns:
            是否更新成功
        """
        if not new_key or new_key == DEFAULT_API_KEY_PLACEHOLDER:
            return False
            
        keys = self.get_setting("api_keys", [])
        if not isinstance(keys, list):
            keys = [keys] if keys else []
            
        if old_key in keys:
            index = keys.index(old_key)
            keys[index] = new_key
            return self.set_setting("api_keys", keys)
        return False

    def _migrate_legacy_api_key(self) -> None:
        """将旧版单API密钥配置转换为新版多密钥配置"""
        if "api_key" in self.config:
            # 如果存在旧版api_key，进行迁移
            legacy_key = self.config.pop("api_key")
            if legacy_key and legacy_key != DEFAULT_API_KEY_PLACEHOLDER:
                # 如果已经有api_keys，添加到列表中；否则创建新列表
                if "api_keys" in self.config:
                    if isinstance(self.config["api_keys"], list):
                        if legacy_key not in self.config["api_keys"]:
                            self.config["api_keys"].append(legacy_key)
                    else:
                        self.config["api_keys"] = [self.config["api_keys"], legacy_key]
                else:
                    self.config["api_keys"] = [legacy_key]
            else:
                # 如果旧密钥是占位符或空，确保有默认的api_keys
                if "api_keys" not in self.config:
                    self.config["api_keys"] = [DEFAULT_API_KEY_PLACEHOLDER]
            self.save_config()
            print("已将旧版API密钥配置迁移到新版多密钥配置")

        # 确保api_keys始终是一个列表
        if "api_keys" in self.config and not isinstance(self.config["api_keys"], list):
            self.config["api_keys"] = [self.config["api_keys"]]
            self.save_config()

    def validate_config(self) -> List[str]:
        """
        验证配置的有效性
        
        Returns:
            错误信息列表，空列表表示配置有效
        """
        errors = []
        
        # 验证API密钥
        api_keys = self.get_api_keys()
        if not api_keys:
            errors.append("未配置有效的API密钥")
        
        # 验证并发任务数
        max_tasks = self.get_setting("max_concurrent_tasks", 3)
        if not isinstance(max_tasks, int) or max_tasks < 1 or max_tasks > 10:
            errors.append("并发任务数必须在1-10之间")
        
        # 验证API调用延迟
        delay = self.get_setting("api_call_delay", 3.0)
        if not isinstance(delay, (int, float)) or delay < 0:
            errors.append("API调用延迟必须为非负数")
        
        return errors

    def reset_to_defaults(self) -> bool:
        """
        重置配置为默认值
        
        Returns:
            是否重置成功
        """
        self.config = self.defaults.copy()
        return self.save_config()

    def export_config(self, export_path: str) -> bool:
        """
        导出配置到指定文件
        
        Args:
            export_path: 导出文件路径
            
        Returns:
            是否导出成功
        """
        try:
            with open(export_path, 'w', encoding='utf-8') as f:
                json.dump(self.config, f, indent=4, ensure_ascii=False)
            return True
        except Exception as e:
            print(f"导出配置时发生错误: {e}")
            return False

    def import_config(self, import_path: str) -> bool:
        """
        从指定文件导入配置
        
        Args:
            import_path: 导入文件路径
            
        Returns:
            是否导入成功
        """
        try:
            with open(import_path, 'r', encoding='utf-8') as f:
                imported_config = json.load(f)
            
            # 验证导入的配置
            temp_config = self.config
            self.config = imported_config
            errors = self.validate_config()
            
            if errors:
                self.config = temp_config
                print(f"导入的配置无效: {'; '.join(errors)}")
                return False
            
            return self.save_config()
        except Exception as e:
            print(f"导入配置时发生错误: {e}")
            return False<|MERGE_RESOLUTION|>--- conflicted
+++ resolved
@@ -33,11 +33,9 @@
             "auto_review_mode": True,
             "delayed_review": True,
             "key_rotation_strategy": "round_robin",
-<<<<<<< HEAD
             "placeholder_patterns": DEFAULT_PLACEHOLDER_PATTERNS
-=======
             "use_translation_memory": True
->>>>>>> e42f1683
+
         }
         self.config = self.load_config()
         self._migrate_legacy_api_key()
